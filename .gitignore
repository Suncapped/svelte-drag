--- conflicted
+++ resolved
@@ -1,6 +1,3 @@
 node_modules/
-<<<<<<< HEAD
-=======
 dist/
->>>>>>> 96a4dc61
 .DS_Store